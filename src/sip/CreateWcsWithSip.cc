--- conflicted
+++ resolved
@@ -111,32 +111,16 @@
 
 
 void CreateWcsWithSip::_calculateForwardMatrices() {
-<<<<<<< HEAD
     // Assumes FITS (1-indexed) coordinates.
-    afwGeom::PointD crpix = _linearWcs->getPixelOrigin();
-=======
-    //If for some reason the code stops working, this line may be to blame. It assumes that
-    //the function call returns crpix in fits coordinates. If wcs is ever changed to return crpix
-    //in lsst coords, this will cause problems
     afwGeom::Point2D crpix = _linearWcs->getPixelOrigin();
->>>>>>> 82f3fa18
 
     // Calculate u, v and intermediate world coordinates
     Eigen::VectorXd u(_size), v(_size), iwc1(_size), iwc2(_size);
     
     for(int i=0; i < _size; ++i) {
-<<<<<<< HEAD
         // iwc's store the intermediate world coordinate positions of catalogue objects
         afwCoord::Coord::Ptr c = _matchList[i].first->getRaDec();
-        afwGeom::PointD p = _linearWcs->skyToIntermediateWorldCoord(c);
-=======
-    
-        //iwc's store the intermediate world coordinate positions of catalogue objects
-        double ra = _matchList[i].first->getRa();
-        double dec = _matchList[i].first->getDec();
-        afwCoord::Coord::Ptr  c = afwCoord::Coord::Ptr( new afwCoord::Fk5Coord(ra, dec));
         afwGeom::Point2D p = _linearWcs->skyToIntermediateWorldCoord(c);
->>>>>>> 82f3fa18
         iwc1[i] = p[0];
         iwc2[i] = p[1];
         // u and v are intermediate pixel coordinates of observed (distorted) positions
@@ -205,16 +189,8 @@
 
     
 void CreateWcsWithSip::_calculateReverseMatrices() {
-<<<<<<< HEAD
     // Assumes FITS (1-indexed) coordinates.
-    afwGeom::PointD crpix = _linearWcs->getPixelOrigin();
-=======
-
-    //If for some reason the code stops working, this line may be to blame. It assumes that
-    //the function call returns crpix in fits coordinates. If wcs is ever changed to return crpix
-    //in lsst coords, this will cause problems
     afwGeom::Point2D crpix = _linearWcs->getPixelOrigin();
->>>>>>> 82f3fa18
 
     Eigen::VectorXd u(_size), v(_size);
     Eigen::VectorXd U(_size), V(_size);
@@ -224,20 +200,10 @@
         // u and v are intermediate pixel coordinates of observed (distorted) positions
         u[i] = _matchList[i].second->getXAstrom() - crpix[0];
         v[i] = _matchList[i].second->getYAstrom() - crpix[1];
-<<<<<<< HEAD
         // U and V are the true, undistorted intermediate pixel positions as calculated
         // from the catalogue ra and decs and the (updated) linear wcs
         afwCoord::Coord::Ptr c = _matchList[i].first->getRaDec();
-        afwGeom::PointD p = _linearWcs->skyToPixel(c);
-=======
-
-        //U and V are the true, undistorted intermediate pixel positions as calculated
-        //from the catalogue ra and decs and the (updated) linear wcs
-        double ra = _matchList[i].first->getRa();
-        double dec = _matchList[i].first->getDec();
-        afwCoord::Fk5Coord::Ptr  c = afwCoord::Fk5Coord::Ptr( new afwCoord::Fk5Coord(ra, dec));
         afwGeom::Point2D p = _linearWcs->skyToPixel(c);
->>>>>>> 82f3fa18
         U[i] = p[0] - crpix[0];
         V[i] = p[1] - crpix[1];
         delta1[i] = u[i] - U[i];
@@ -276,11 +242,7 @@
         double imgX = imgSrc->getXAstrom();
         double imgY = imgSrc->getYAstrom();
         
-<<<<<<< HEAD
-        afwGeom::PointD xy = _newWcs->skyToPixel(catSrc->getRaDec());
-=======
-        afwGeom::Point2D xy = _newWcs->skyToPixel(catSrc->getRa(), catSrc->getDec());    
->>>>>>> 82f3fa18
+        afwGeom::Point2D xy = _newWcs->skyToPixel(catSrc->getRaDec());
         double catX = xy[0];
         double catY = xy[1];
         
@@ -393,12 +355,7 @@
     afwCoord::Fk5Coord coo = _linearWcs->getSkyOrigin()->toFk5();
     double ra =coo.getRa(afwCoord::DEGREES);
     double dec=coo.getDec(afwCoord::DEGREES);
-<<<<<<< HEAD
-    return afwGeom::makePointD(ra,dec);
-=======
-    return afwGeom::Point2D(ra,dec );
-
->>>>>>> 82f3fa18
+    return afwGeom::Point2D(ra,dec);
 }
 
         
