--- conflicted
+++ resolved
@@ -28,14 +28,8 @@
 import lsst.pex.config as pexConf
 import lsst.pipe.base as pipeBase
 import lsst.afw.table as afwTable
-<<<<<<< HEAD
+import lsst.afw.image as afwImage
 import lsst.afw.display.ds9 as ds9
-import lsst.afw.image as afwImage
-
-#try:
-#    import matplotlib.pyplot as pyplot
-#except ImportError:
-#    pyplot = None
 
 def checkSourceFlags(source, keys):
     """Return True if the given source has all good flags set and none of the bad flags set."""
@@ -44,15 +38,6 @@
     for k in keys.badFlags:
         if source.get(k): return False
     return True
-=======
-import lsst.afw.image as afwImage
-import lsst.afw.display.ds9 as ds9
-
-try:
-    import matplotlib.pyplot as pyplot
-except ImportError:
-    pyplot = None
->>>>>>> 2000ca2c
 
 class PhotoCalConfig(pexConf.Config):
 
@@ -114,11 +99,7 @@
         return pipeBase.Struct(flux=flux, fluxErr=fluxErr, goodFlags=goodFlags, badFlags=badFlags)
 
     @pipeBase.timeMethod
-<<<<<<< HEAD
     def selectMatches(self, matches, keys, frame=None):
-=======
-    def selectMatches(self, matches, frame=None):
->>>>>>> 2000ca2c
         """Select reference/source matches according the criteria specified in the config.
 
         if frame is non-None, display information about trimmed objects on that ds9 frame:
@@ -141,11 +122,7 @@
             raise ValueError("No input matches")
 
         # Only use stars for which the flags indicate the photometry is good.
-<<<<<<< HEAD
         afterFlagCutInd = [i for i, m in enumerate(matches) if checkSourceFlags(m.second, keys)]
-=======
-        afterFlagCutInd = [i for i, m in enumerate(matches) if self.checkSourceFlags(m.second)]
->>>>>>> 2000ca2c
         afterFlagCut = [matches[i] for i in afterFlagCutInd]
         self.log.logdebug("Number of matches after source flag cuts: %d" % (len(afterFlagCut)))
 
@@ -189,7 +166,6 @@
                             if i not in afterRefCutInd:
                                 x, y = m.second.getCentroid()
                                 ds9.dot("+", x,  y, size=4, frame=frame, ctype=ds9.BLUE)
-<<<<<<< HEAD
 
                                 if stargalKey and not m.first.get(stargalKey):
                                     ds9.dot("o", x,  y, size=6, frame=frame, ctype=ds9.CYAN)
@@ -198,16 +174,6 @@
 
                 matches = afterRefCut
 
-=======
-
-                                if stargalKey and not m.first.get(stargalKey):
-                                    ds9.dot("o", x,  y, size=6, frame=frame, ctype=ds9.CYAN)
-                                if varKey and m.first.get(varKey):
-                                    ds9.dot("o", x,  y, size=6, frame=frame, ctype=ds9.MAGENTA)
-
-                matches = afterRefCut
-
->>>>>>> 2000ca2c
         self.log.logdebug("Number of matches after reference catalog cuts: %d" % (len(matches)))
         if len(matches) == 0:
             raise RuntimeError("No sources remain in match list after reference catalog cuts.")
@@ -217,15 +183,9 @@
             fluxLimit = 10.0**(-self.config.magLimit/2.5)
 
             afterMagCutInd = [i for i, m in enumerate(matches) if (m.first.get(fluxKey) > fluxLimit
-<<<<<<< HEAD
                                                                    and m.second.get(keys.flux) > 0.0)]
         else:
             afterMagCutInd = [i for i, m in enumerate(matches) if m.second.get(keys.flux) > 0.0]
-=======
-                                                                   and m.second.get(self.flux) > 0.0)]
-        else:
-            afterMagCutInd = [i for i, m in enumerate(matches) if m.second.get(self.flux) > 0.0]
->>>>>>> 2000ca2c
 
         afterMagCut = [matches[i] for i in afterMagCutInd]
 
@@ -344,13 +304,8 @@
         """Do photometric calibration - select matches to use and (possibly iteratively) compute
         the zero point.
 
-<<<<<<< HEAD
-        @param[in]  matches   Input ReferenceMatchVector (will not be modified).
-        @param[in]  exposure   Input ReferenceMatchVector (will not be modified).
-=======
         @param[in]  exposure   Exposure upon which the sources in the matches were detected.
         @param[in]  matches    Input ReferenceMatchVector (will not be modified).
->>>>>>> 2000ca2c
         
         @return Struct of:
            calib ------- Calib object containing the zero point
@@ -371,26 +326,15 @@
             except:
                 fig = pyplot.figure()
 
-<<<<<<< HEAD
-        assert exposure, "No exposure provided"
-        assert matches, "No matches provided"
-
-=======
->>>>>>> 2000ca2c
         if displaySources:
             frame = 1
             ds9.mtv(exposure, frame=frame, title="photocal")
         else:
             frame = None
 
-<<<<<<< HEAD
         keys = self.getKeys(matches[0].second.schema)
         matches = self.selectMatches(matches, keys, frame=frame)
         arrays = self.extractMagArrays(matches, exposure.getFilter().getName(), keys)
-=======
-        matches = self.selectMatches(matches, frame=frame)
-        arrays = self.extractMagArrays(matches, exposure.getFilter().getName())
->>>>>>> 2000ca2c
 
         # Fit for zeropoint.  We can run the code more than once, so as to
         # give good stars that got clipped by a bad first guess a second
@@ -399,18 +343,9 @@
 
         calib = afwImage.Calib()
         zp = None                           # initial guess
-<<<<<<< HEAD
-        for i in range(len(nsigma)):
-            r = self.getZeroPoint(arrays.srcMag, arrays.refMag, arrays.magErr, zp0=zp,
-                                  useMedian=useMedian[i], sigma_max=sigma_max[i],
-                                  nsigma=nsigma[i], niter=niter[i])
-            zp = r.zp
-            self.log.info("Magnitude zero point: %f +/- %f from %d stars" % (r.zp, r.sigma, r.ngood))
-=======
         r = self.getZeroPoint(arrays.srcMag, arrays.refMag, arrays.magErr, zp0=zp)
         zp = r.zp
         self.log.info("Magnitude zero point: %f +/- %f from %d stars" % (r.zp, r.sigma, r.ngood))
->>>>>>> 2000ca2c
 
         flux0 = 10**(0.4*r.zp) # Flux of mag=0 star
         flux0err = 0.4*math.log(10)*flux0*r.sigma # Error in flux0
